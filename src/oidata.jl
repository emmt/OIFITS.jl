#
# oidata.jl --
#
# Implement OI-FITS data types.
#
#------------------------------------------------------------------------------
#
# This file is part of OIFITS.jl which is licensed under the MIT "Expat"
# License:
#
# Copyright (C) 2015: Éric Thiébaut.
#
#------------------------------------------------------------------------------

###############
# BASIC TYPES #
###############

# Conversion to real type (no-op. if already of the correct type).
to_real(x::Cdouble) = x
to_real(x::Array{Cdouble}) = x
to_real{T<:Real}(x::Array{T}) = convert(Array{Cdouble}, x)
to_real(x::Real) = convert(Cdouble, x)

<<<<<<< HEAD
#to_integer(x::Int) = x
=======
# to_integer(x::Int) = x
>>>>>>> c51dc6da
to_integer(x::Array{Int}) = x
to_integer{T<:Integer}(x::Array{T}) = convert(Array{Int}, x)
to_integer(x::Int) = convert(Int, x)

# OI-FITS files stores the following 4 different data types:
const _DTYPE_LOGICAL = 1 # for format letter 'L'
const _DTYPE_INTEGER = 2 # for format letters 'I' or 'J'
const _DTYPE_REAL    = 3 # for format letters 'D' or 'E'
const _DTYPE_STRING  = 4 # for format letter 'A'

# The following dictionary is used for quick conversion of FITS format
# letter to data type.
const _DATATYPES = Dict('l' =>  _DTYPE_LOGICAL,
                        'L' =>  _DTYPE_LOGICAL,
                        'i' =>  _DTYPE_INTEGER,
                        'I' =>  _DTYPE_INTEGER,
                        'j' =>  _DTYPE_INTEGER,
                        'J' =>  _DTYPE_INTEGER,
                        'e' =>  _DTYPE_REAL,
                        'E' =>  _DTYPE_REAL,
                        'd' =>  _DTYPE_REAL,
                        'D' =>  _DTYPE_REAL,
                        'a' =>  _DTYPE_STRING,
                        'A' =>  _DTYPE_STRING)

is_logical(::Any) = false
is_logical(::Bool) = true
is_logical(::Array{Bool}) = true

is_string(::Any) = false
is_string(::AbstractString) = true
is_string{T<:AbstractString}(::Array{T}) = true

is_integer(::Any) = false
is_integer(::Integer) = true
is_integer{T<:Integer}(::Array{T}) = true

is_real(::Any) = false
is_real(::Real) = true
is_real{T<:Real}(::Array{T}) = true


#################
# OI-FITS TYPES #
#################

typealias OIContents Dict{Symbol,Any}

abstract OIDataBlock

type OITarget <: OIDataBlock
    owner
    contents::OIContents
    OITarget(contents::OIContents) = new(nothing, contents)
end

type OIArray <: OIDataBlock
    owner
    contents::OIContents
    OIArray(contents::OIContents) = new(nothing, contents)
end

type OIWavelength <: OIDataBlock
    owner
    contents::OIContents
    OIWavelength(contents::OIContents) = new(nothing, contents)
end

type OISpectrum <: OIDataBlock
    owner
    contents::OIContents
    OISpectrum(contents::OIContents) = new(nothing, contents)
end

type OIVis <: OIDataBlock
    owner
    arr::Union{OIArray,Void}
    ins::Union{OIWavelength,Void}
    contents::OIContents
    OIVis(contents::OIContents) = new(nothing, nothing, nothing, contents)
end

type OIVis2 <: OIDataBlock
    owner
    arr::Union{OIArray,Void}
    ins::Union{OIWavelength,Void}
    contents::OIContents
    OIVis2(contents::OIContents) = new(nothing, nothing, nothing, contents)
end

type OIT3 <: OIDataBlock
    owner
    arr::Union{OIArray,Void}
    ins::Union{OIWavelength,Void}
    contents::OIContents
    OIT3(contents::OIContents) = new(nothing, nothing, nothing, contents)
end

# Correspondance between OI-FITS data-block names and Julia types.
_DATABLOCKS = Dict{String,DataType}("OI_TARGET"     => OITarget,
                                         "OI_WAVELENGTH" => OIWavelength,
                                         "OI_ARRAY"      => OIArray,
                                         "OI_SPECTRUM"   => OISpectrum,
                                         "OI_VIS"        => OIVis,
                                         "OI_VIS2"       => OIVis2,
                                         "OI_T3"         => OIT3)
_EXTNAMES = Dict{DataType,String}()

for (key, val) in _DATABLOCKS
    _EXTNAMES[val] = key
end

get_dbname(db::OIDataBlock) = _EXTNAMES[typeof(db)]

# OIData is any OI-FITS data-block which contains interferometric data.
typealias OIData Union{OIVis,OIVis2,OIT3}

# OIDataBlock can be indexed by the name (either as a string or as a
# Symbol) of the field.
getindex(db::OIDataBlock, key::Symbol) = get(db.contents, key, nothing)
getindex(db::OIDataBlock, key::AbstractString) = getindex(db, Symbol(key))
haskey(db::OIDataBlock, key::Symbol) = haskey(db.contents, key)
haskey(db::OIDataBlock, key::AbstractString) = haskey(db.contents, Symbol(key))
keys(db::OIDataBlock) = keys(db.contents)

# OIDataBlock can be used as iterators.
start(db::OIDataBlock) = start(db.contents)
done(db::OIDataBlock, state) = done(db.contents, state)
next(db::OIDataBlock, state) = next(db.contents, state)

# OIMaster stores the contents of an OI-FITS file.  Data-blocks containing
# measurements (OI_VIS, OI_VIS2 and OI_T3) are stored into a vector and
# thus indexed by an integer.  Named data-blocks (OI_ARRAY and
# OI_WAVELENGTH) are indexed by their names (converted to upper case
# letters, with leading and trailing spaces stripped, multiple spaces
# replaced by a single ordinary space).
type OIMaster
    all::Vector{OIDataBlock}            # All data-blocks
    update_pending::Bool                # Update is needed?
    tgt::Union{OITarget,Void}
    arr::Dict{String,OIArray}
    ins::Dict{String,OIWavelength}
    function OIMaster()
        new(Array(OIDataBlock, 0),
            false,
            nothing,
            Dict{String,OIArray}(),
            Dict{String,OIWavelength}())
    end
end

function show(io::IO, db::OITarget)
    print(io, "OI_TARGET: ")
    if haskey(db, :target)
        tgt = db[:target]
        n = length(tgt)
        if n > 0
            print(io, "target=")
            for i in 1:n
                print(io, (i == 1 ? "[\"" : ", \""),
                      tgt[i], (i == n ? "\"]" : "\""))
            end
        end
    else
        n = 0
    end
    n == 0 && print(io, "<empty>")
end

function show(io::IO, db::OIArray)
    print(io, "OI_ARRAY: ")
    ntels = (haskey(db, :sta_index) ? length(db[:sta_index]) : 0)
    if haskey(db, :arrname)
        print(io, "arrname=\"", db[:arrname], "\", ", ntels, " telescope(s)")
    else
        print(io, ntels, " telescope(s)")
    end
end

function show(io::IO, db::OIWavelength)
    print(io, "OI_WAVELENGTH: ")
    if ! haskey(db, :insname)
        print(io, "<empty>")
    else
        print(io, "insname=\"", db[:insname], "\"")
        if haskey(db, :eff_wave)
            wave = db[:eff_wave]
            n = length(db[:eff_wave])
            if n < 1
                print(io, " with 0 spectral channels")
            elseif n == 1
                print(io, " with 1 spectral channel at ",
                      round(wave[1]*1e6, 3), " µm")
            else
                print(io, " with ", n, " spectral channels from ",
                      round(minimum(wave)*1e6, 3), " µm to ",
                      round(maximum(wave)*1e6, 3), " µm")
            end
        end
    end
end

function show(io::IO, db::OISpectrum)
    print(io, "OI_SPECTRUM")
end

function show(io::IO, db::OIDataBlock,
              name::AbstractString, nwaves::Integer, ntimes::Integer)
    print(io, name, ": ")
    if nwaves > 0 && ntimes > 0
        print(io, nwaves*ntimes, " measurements in ", nwaves,
              " spectral channel(s) and ", ntimes, " exposure(s)")
    else
        print(io, name, "<empty>")
    end
end

function show(io::IO, db::OIVis)
    if haskey(db, :visamp)
        dims = size(db[:visamp])
        nwaves = dims[1]
        ntimes = dims[2]
    else
        nwaves = 0
        ntimes = 0
    end
    show(io, db, "OI_VIS", nwaves, ntimes)
end

function show(io::IO, db::OIVis2)
    if haskey(db, :vis2data)
        dims = size(db[:vis2data])
        nwaves = dims[1]
        ntimes = dims[2]
    else
        nwaves = 0
        ntimes = 0
    end
    show(io, db, "OI_VIS2", nwaves, ntimes)
end

function show(io::IO, db::OIT3)
    if haskey(db, :t3amp)
        dims = size(db[:t3amp])
        nwaves = dims[1]
        ntimes = dims[2]
    else
        nwaves = 0
        ntimes = 0
    end
    show(io, db, "OI_T3", nwaves, ntimes)
end

function show(io::IO, master::OIMaster)
    print(io, "OI_MASTER: (", length(master.all), " data-block(s))")
    for db in master.all
        print(io, "\n    ")
        show(io, db)
    end
end


####################################
# PARSING OF DATABLOCK DEFINITIONS #
####################################

# OIFieldDef is used to store the definition of a keyword/column field.
type OIFieldDef
    name::String    # keyword/column name as a string
<<<<<<< HEAD
    symb::Symbol         # keyword/column symbolic name
=======
    symb::Symbol         # keyword/column Symbolic name
>>>>>>> c51dc6da
    keyword::Bool        # is keyword? (otherwise column)
    multiplier::Int      # multiplier; for keywords, 0 means optional and 1
                         # means required; for columns, a negative number
                         # means abs(n) times the number of spectral
                         # channels;
    dtype::Int           # data type
    units::String   # units
    descr::String   # description
end

# OIDataBlockDef is used to store the definition of data-block.
type OIDataBlockDef
    dbname::String
<<<<<<< HEAD
    fields::Vector{Symbol}        # ordered field symbolic names
=======
    fields::Vector{Symbol}        # ordered field Symbolic names
>>>>>>> c51dc6da
    spec::Dict{Symbol,OIFieldDef} # dictionary of field specifications
    function OIDataBlockDef(dbname::String, vect::Vector{OIFieldDef})
        spec = Dict{Symbol,OIFieldDef}()
        fields = Array(Symbol, length(vect))
        for j in 1:length(vect)
            entry = vect[j]
            fields[j] = entry.symb
            spec[entry.symb] = entry
        end
        new(dbname, fields, spec)
    end
end

# OIFormatDef is used to store all the data-block definitions
# for a given revision number.
typealias OIFormatDef Dict{String,OIDataBlockDef}

# _FORMATS array is indexed by the revision number.
_FORMATS = Array(OIFormatDef, 0)

# The default format version number is the highest registered one.
default_revision() = length(_FORMATS)

# _FIELDS is a dictionary indexed by the data-block name (e,g., "OI_VIS"), each
# entry stores a set of its fields.
_FIELDS = Dict{String,Set{Symbol}}()

# get_def(db, revn) -- yields the OIDataBlockDef for datablock of type `db`
#                      (e.g., "OI_TARGET") in revison `revn` of OI-FITS
#                      standard.
#
function get_def(dbname::String, revn::Integer)
    if revn < 0 || revn > length(_FORMATS)
        error("unsupported revision number: $revn")
    end
    if ! haskey(_FORMATS[revn], dbname)
        error("unknown data-block: $db")
    end
    _FORMATS[revn][dbname]
end

function get_def(db::OIDataBlock)
    get_def(get_dbname(db), get_revn(db))
end

function get_descr(db::OIDataBlock)
    name = get_dbname(db)
    revn = get_revn(db)
    return (name, revn, get_def(name, revn))
end


function add_def(dbname::String, revn::Integer, tbl::Vector{String})
    if ! startswith(dbname, "OI_") || dbname != uppercase(dbname) || contains(dbname, " ")
        error("invalid data-block name: \"$db\"")
    end
    if revn < 0 || revn > 2
        error("invalid revision number: $revn")
    end

    fields = get(_FIELDS, dbname, Set{Symbol}())
    def = Array(OIFieldDef, 0)
    keyword = true
    for j in 1:length(tbl)
        row = strip(tbl[j])
        m = match(r"^([^ ]+) +([^ ]+) +([^ ]+) +(.*)$", row)
        if m == nothing
            if match(r"^-+$", row) == nothing
                error("syntax error in OI_FITS definition: \"$row\"")
            end
            keyword = false
            continue
        end
        name = uppercase(m.captures[1])
        symb = name2Symbol(name)
        dtype = get(_DATATYPES, m.captures[2][end], nothing)
        if dtype == nothing
            error("invalid format type in OI_FITS definition: \"$row\"")
        end
        multiplier = parse(Int, m.captures[2][1:end-1])
        units = m.captures[3]
        descr = m.captures[4]
        if keyword
            if ! (multiplier == 0 || multiplier == 1)
                error("multiplier must be 0 or 1 in OI_FITS definition: \"$row\"")
            end
        else
            if ! (multiplier == -1 || multiplier > 0)
                error("invalid multiplier in OI_FITS definition: \"$row\"")
            end
        end
        push!(def, OIFieldDef(name, symb, keyword, multiplier,
                              dtype, units, descr))
        push!(fields, symb)
    end

    # Insert the data-block definition in the global table.
    while revn > length(_FORMATS)
        push!(_FORMATS, OIFormatDef())
    end
    _FORMATS[revn][dbname] = OIDataBlockDef(dbname, def)
    _FIELDS[dbname] = fields
end

# This version takes care of converting the string into a Symbol.
get_def(db::AbstractString, revn::Integer) =  get_def(Symbol(db), revn)

# get_def(db) -- returns the definition for the default format version.
get_def(db) =  get_def(db, default_revision())

# Convert the name of an OI-FITS keyword/column into a valid Symbol.
function name2Symbol(name::AbstractString)
    key = lowercase(name)
    if key == "oi_revn"
        return :revn
    else
        return Symbol(replace(key, r"[^a-z0-9_]", '_'))
    end
end


#########################
# BUILDING OF DATABLOCK #
#########################

# Build constructors for the various data-blocks types.
for (func, name) in ((:new_target,     "OI_TARGET"),
                     (:new_array,      "OI_ARRAY"),
                     (:new_wavelength, "OI_WAVELENGTH"),
                     (:new_spectrum,   "OI_SPECTRUM"),
                     (:new_vis,        "OI_VIS"),
                     (:new_vis2,       "OI_VIS2"),
                     (:new_t3,         "OI_T3"))
    @eval begin
        function $func(master::Union{OIMaster, Void}=nothing;
                       revn::Integer=default_revision(), args...)
            db = build_datablock($name, revn, args)
            if master != nothing
                attach!(master, db)
            end
            return db
        end
    end
end

function build_datablock(dbname::String, revn::Integer, args)
    def = get_def(dbname, revn)
    contents = OIContents()
    nrows = -1     # number of measurements
    ncols = -1     # number of spectral channels
    nerrs = 0      # number of errors so far
    for (field, value) in args
        # Check whether this field exists.
        spec = get(def.spec, field, nothing)
        if spec == nothing
            error("data-block $dbname has no field \"$field\"")
        end

        # Check value type.
        if spec.dtype == _DTYPE_LOGICAL
            if ! is_logical(value)
                error("expecting boolean value for field \"$field\" in $dbname")
            end
        elseif spec.dtype == _DTYPE_INTEGER
            if ! is_integer(value)
                error("expecting integer value for field \"$field\" in $dbname")
            end
            value = to_integer(value)
        elseif spec.dtype == _DTYPE_REAL
            if ! is_real(value)
                error("expecting real value for field \"$field\" in $dbname")
            end
            value = to_real(value)
        elseif spec.dtype == _DTYPE_STRING
            if ! is_string(value)
                error("expecting string value for field \"$field\" in $dbname")
            end
        else
            error("*** CORRUPTED WORKSPACE ***")
        end

        # Check value dimensions.
        dims = (isa(value, Array) ? size(value) : ())
        rank = length(dims)
        if spec.keyword
            if rank != 0
                error("expecting a scalar value for field \"$field\" in $dbname")
            end
        else
            if spec.multiplier < 0 && rank == 1
                # Fix data arrays with a single spectral channel.
                dims = (1, length(value))
                value = reshape(value, dims)
                rank = length(dims)
            end
            n = (spec.multiplier == 1 || spec.dtype == _DTYPE_STRING ? 1 : 2)
            if rank != n
                error("expecting a $n-D array value for field \"$field\" in $dbname")
            end
            if nrows == -1
                nrows = dims[end]
            elseif nrows != dims[end]
                error("incompatible number of rows for value of field \"$field\" in $dbname")
            end
            if spec.multiplier < 0
                if ncols == -1
                    ncols = dims[2]
                elseif ncols != dims[2]
                    error("incompatible number of columns for value of field \"$field\" in $dbname")
                end
            end
        end

        # Store value.
        contents[field] = value
    end

    # Check that all mandatory fields have been given.
    nerrs = 0
    for field in def.fields
        spec = def.spec[field]
        if ! haskey(contents, field) && spec.multiplier != 0
            warn("missing value for field \"$field\" in $dbname")
            nerrs += 1
        end
    end
    if nerrs > 0
        error("some fields are missing in $dbname")
    end
    return _DATABLOCKS[dbname](contents)
end


###################################################
# MANAGING THE DATABLOCK CONTAINER (THE "MASTER") #
###################################################

# Letter case and trailing spaces are insignificant according to FITS
# conventions.
fixname(name::AbstractString) = uppercase(rstrip(name))

# Make OIMaster an iterator.
start(master::OIMaster) = start(update!(master).all)
done(master::OIMaster, state) = done(master.all, state)
next(master::OIMaster, state) = next(master.all, state)

function select(master::OIMaster, args::AbstractString...)
    datablocks = Array(OIDataBlock, 0)
    for db in master
        if get_dbname(db) ∈ args
            push!(datablocks, db)
        end
    end
    return datablocks
end

"""
Assuming `mst` is an instance of `OIMaster`, then:
```
    get_target(mst)
```
yields the `OITarget` data-block of `mst` if any, `nothing` otherwise.

Assuming `tgt` is an instance of `OITarget`, then:
```
    get_target(tgt)
```
yields the "TARGET" column of `tgt` which is an array of target names.
"""
get_target(master::OIMaster) = update!(master).tgt


"""
Assuming `mst` is an instance of `OIMaster`, then:
```
    get_array(mst, arrname)
```
yields the `OIArray` data-block of `mst` whose name is `arrname` if any,
`nothing` otherwise.

Assuming `db` is an instance of a sub-type of `OIDataBlock`, then:
```
    get_array(db)
```
yields corresponding instance of `OIArray` if any, `nothing` otherwise.
"""
function get_array(master::OIMaster, arrname::AbstractString)
    get(update!(master).arr, fixname(arrname), nothing)
end
get_array(db::OIDataBlock) = nothing
get_array(db::Union{OIVis,OIVis2,OIT3}) = db.arr
get_array(db::OIArray) = db

"""
Assuming `mst` is an instance of `OIMaster`, then:
```
    get_instrument(mst, insname)
```
yields the `OIWavelength` data-block of `mst` whose name is `insname` if any,
`nothing` otherwise.

Assuming `db` is an instance of a sub-type of `OIDataBlock`, then:
```
    get_instrument(db)
```
yields corresponding instance of `OIWavelength` if any, `nothing` otherwise.
"""
function get_instrument(master::OIMaster, insname::AbstractString)
    get(update!(master).ins, fixname(insname), nothing)
end
get_instrument(db::OIDataBlock) = nothing
get_instrument(db::Union{OIVis,OIVis2,OIT3}) = db.ins
get_instrument(db::OIWavelength) = db

"""
Assuming `mst` is an instance of `OIMaster`, then:
```
    get_targets(mst)
```
yields the names of the targets defined in `mst`.
"""
function get_targets(master::OIMaster)
    tgt = get_target(master)
    return tgt == nothing ? Array(String, 0) : get_target(tgt)
end

"""
Assuming `mst` is an instance of `OIMaster`, then:
```
    get_arrays(mst)
```
yields the names of the interferometric arrays defined in `mst`.
"""
get_arrays(master::OIMaster) = collect(keys(update!(master).arr))

"""
Assuming `mst` is an instance of `OIMaster`, then:
```
    get_instruments(mst)
```
yields the names of the instruments defined in `mst`.
"""
get_instruments(master::OIMaster) = collect(keys(update!(master).ins))

function new_master(datablocks::OIDataBlock...)
    master = OIMaster()
    for db in datablocks
        attach!(master, db)
    end
    return update!(master)
end

function new_master(datablocks::Array{OIDataBlock})
    master = OIMaster()
    for db in datablocks
        attach!(master, db)
    end
    return update!(master)
end

function attach!(master::OIMaster, db::OIDataBlock)
    db.owner == nothing || error("data-block already attached")
    if isa(db, OITarget)
        if master.tgt != nothing
            error("only one OI_TARGET data-block can be attached")
        end
        master.tgt = db
    elseif isa(db, OIWavelength)
        insname = fixname(db[:insname])
        if haskey(master.ins, insname)
            error("master already have an OI_WAVELENGTH data-block with INSNAME=\"$insname\"")
        end
        master.ins[insname] = db
    elseif isa(db, OIArray)
        arrname = fixname(db[:arrname])
        if haskey(master.arr, arrname)
            error("master already have an OI_ARRAY data-block with ARRNAME=\"$arrname\"")
        end
        master.arr[arrname] = db
    end
    push!(master.all, db)
    master.update_pending = true
    db.owner = master
    nothing
end

function update!(master::OIMaster)
    if master.update_pending
        if master.tgt == nothing
            error("missing mandatory OI_TARGET data-block")
        end
        for db in master.all
            if isa(db, OIData)
                insname = fixname(db[:insname])
                arrname = fixname(db[:arrname])
                db.ins = get(master.ins, insname, nothing)
                db.arr = get(master.arr, arrname, nothing)
                if db.ins == nothing
                    error("OI_WAVELENGTH data-block with INSNAME=\"$insname\" not found in master")
                end
                if db.arr == nothing
                    warn("OI_ARRAY data-block with ARRNAME=\"$arrname\" not found in master")
                end
            end
        end
        master.update_pending = false
    end
    return master
end

"""
### Clone a data-block

This method clones an existing data-block.  The array data are shared between
the clones but not the links (owner, target, instrument, etc.).  Only the
fields defined by OI-FITS standard are cloned.  This method is intended when
a data-block from a given `OIMaster` instance is to be attached to another
`OIMaster` instance.
"""
function clone(db::OIDataBlock)
    (name, revn, defn) = get_descr(db)
    data = Dict{Symbol,Any}()
    for (key, val) in db.contents
        if haskey(defn.spec, key)
            data[key] = val
        end
    end
    return build_datablock(name, revn, data)
end


"""
### Select data for a given target

The method `select_target` selects a subset of data corresponding to a given
target.   The general syntax is:
```
    out = select_target(inp, tgt)
```
where `inp` is the input data (can be an instance of `OIMaster` or of any
`OIDataBlock` sub-types), `tgt` is the target number or name.

The result `out` may share part of its contents with the input data `inp`.

The result may be `nothing` if the input contains no data for the given target.
"""
select_target(db::OIDataBlock, target::Integer) = clone(db)

function select_target(db::OITarget, target::Integer)
    (name, revn, defn) = get_descr(db)
    k = findfirst(id -> id == target, get_target_id(db))
    k == 0 && return
    data = Dict{Symbol,Any}()
    for (key, val) in db.contents
        spec = get(defn.spec, key, nothing)
        spec != nothing || continue
        if spec.keyword
            data[key] = db[key]
        else
            data[key] = db[key][k:k]
        end
    end
    return build_datablock(name, revn, data)
end

function select_target(db::OIData, target::Integer)
    (name, revn, defn) = get_descr(db)
    target_id = get_target_id(db)
    sel = find(id -> id == target, target_id)
    length(sel) > 0 || return
    data = Dict{Symbol,Any}()
    cpy = (length(sel) == length(target_id)) # just copy?
    for (key, val) in db.contents
        spec = get(defn.spec, key, nothing)
        spec != nothing || continue
        if cpy || spec.keyword
            data[key] = db[key]
        else
            # Copy a sub-array corresponding to the selection.  (The target is
            # specified for each last index.)
            src = db[key]
            @assert(size(src)[end] == length(target_id))
            rank = ndims(src)
            dims = ntuple(i -> i == rank ? length(sel) : size(src, i), rank)
            dst = Array(eltype(src), dims)
            data[key] = dst
            if rank == 1
                for j in 1:length(sel)
                    dst[j] = src[sel[j]]
                end
            elseif rank == 2
                for j in 1:length(sel)
                    dst[:,j] = src[:,sel[j]]
                end
            else
                error("unexpected rank $rank")
            end
        end
    end
    return build_datablock(name, revn, data)
end

function select_target(master::OIMaster, target::Integer)
    result = OIMaster()
    for db in master
        sel = select_target(db, target)
        sel != nothing && attach!(result, sel)
    end
    return update!(result)
end

function select_target(master::OIMaster, target::String)
    db = get_target(master)
    if db != nothing
        k = findfirst(name -> name == target, get_target(db))
        k != 0 && return select_target(master, get_target_id(db)[k])
    end
    error("target name not found")
end

"""
### Select data at given wavelengths

The method `select_wavelength` selects a subset of data on the basis of their
wavelength.   The general syntax is:
```
    out = select_wavelength(inp, sel)
```
where `inp` is the input data (can be an instance of `OIMaster` or of any
`OIDataBlock` sub-types), `sel` is a predicate function which takes a
wavelength (in meters) as argument and returns true if this wavelength is to be
selected and false otherwise.

An alternative is:
```
    out = select_wavelength(inp, wmin, wmax)
```
to select wavelengths `w` such that `wmin ≤ w ≤ wmax`.  The wavelength
bounds are in meters.

The result `out` may share part of its contents with the input data `inp`.

The result may be `nothing` if the input contains no data at selected
wavelengths.
"""
function select_wavelength(inp::Union{OIMaster,OIDataBlock},
                           wavemin::Real, wavemax::Real)
    const wmin = convert(Cdouble, wavemin)
    const wmax = convert(Cdouble, wavemax)
    select_wavelength(inp, w -> wmin ≤ w ≤ wmax)
end

select_wavelength(db::OIDataBlock, selector::Function) = clone(db)

function select_wavelength(db::Union{OIWavelength,OIVis,OIVis2,OIT3,OISpectrum},
                           selector::Function)
    (name, revn, defn) = get_descr(db)
    wave = get_eff_wave(db)
    sel = find(selector, wave)
    length(sel) > 0 || return
    data = Dict{Symbol,Any}()
    cpy = (length(sel) == length(wave)) # just copy?
    iswave = (typeof(db) == OIWavelength)
    for (key, val) in db.contents
        spec = get(defn.spec, key, nothing)
        spec != nothing || continue
        if cpy || spec.keyword || (spec.multiplier >= 0 && ! iswave)
            data[key] = db[key]
        else
            # Copy a sub-array corresponding to the selection.  (The wavelength
            # corresponds to the first index.)
            src = db[key]
            @assert(size(src, 1) == length(wave))
            rank = ndims(src)
            dims = ntuple(i -> i == 1 ? length(sel) : size(src, i), rank)
            dst = Array(eltype(src), dims)
            data[key] = dst
            if rank == 1
                for j in 1:length(sel)
                    dst[j] = src[sel[j]]
                end
            elseif rank == 2
                for j in 1:length(sel)
                    dst[j,:] = src[sel[j],:]
                end
            else
                error("unexpected rank $rank")
            end
        end
    end
    return build_datablock(name, revn, data)
end

function select_wavelength(master::OIMaster, selector::Function)
    result = OIMaster()
    for db in master
        sel = select_wavelength(db, selector)
        sel != nothing && attach!(result, sel)
    end
    return update!(result)
end<|MERGE_RESOLUTION|>--- conflicted
+++ resolved
@@ -22,14 +22,10 @@
 to_real{T<:Real}(x::Array{T}) = convert(Array{Cdouble}, x)
 to_real(x::Real) = convert(Cdouble, x)
 
-<<<<<<< HEAD
-#to_integer(x::Int) = x
-=======
-# to_integer(x::Int) = x
->>>>>>> c51dc6da
+to_integer(x::Int) = x
 to_integer(x::Array{Int}) = x
 to_integer{T<:Integer}(x::Array{T}) = convert(Array{Int}, x)
-to_integer(x::Int) = convert(Int, x)
+#to_integer(x::Int) = convert(Int, x)
 
 # OI-FITS files stores the following 4 different data types:
 const _DTYPE_LOGICAL = 1 # for format letter 'L'
@@ -296,11 +292,7 @@
 # OIFieldDef is used to store the definition of a keyword/column field.
 type OIFieldDef
     name::String    # keyword/column name as a string
-<<<<<<< HEAD
     symb::Symbol         # keyword/column symbolic name
-=======
-    symb::Symbol         # keyword/column Symbolic name
->>>>>>> c51dc6da
     keyword::Bool        # is keyword? (otherwise column)
     multiplier::Int      # multiplier; for keywords, 0 means optional and 1
                          # means required; for columns, a negative number
@@ -314,11 +306,7 @@
 # OIDataBlockDef is used to store the definition of data-block.
 type OIDataBlockDef
     dbname::String
-<<<<<<< HEAD
     fields::Vector{Symbol}        # ordered field symbolic names
-=======
-    fields::Vector{Symbol}        # ordered field Symbolic names
->>>>>>> c51dc6da
     spec::Dict{Symbol,OIFieldDef} # dictionary of field specifications
     function OIDataBlockDef(dbname::String, vect::Vector{OIFieldDef})
         spec = Dict{Symbol,OIFieldDef}()
