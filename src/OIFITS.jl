#
# OIFITS.jl --
#
# Support for OI-FITS (optical interferometry data format) in Julia.
#
#------------------------------------------------------------------------------
#
# This file is part of OIFITS.jl which is licensed under the MIT "Expat"
# License:
#
# Copyright (C) 2015-2019: Éric Thiébaut.
#
#------------------------------------------------------------------------------

isdefined(Base, :__precompile__) && __precompile__(true)

module OIFITS

using Compat

<<<<<<< HEAD
import Base: getindex, setindex!, haskey, keys, show, iterate
=======
import Base: getindex, setindex!, haskey, keys, show
>>>>>>> d2c780dd

const Name = (isdefined(Core, :ASCIIString) ? ASCIIString : String)

include("oidata.jl")
include("fix-fitsio.jl")
include("misc.jl")
include("oifile.jl")
include("oiformat1.jl")
include("oiformat2.jl")
include("oipost.jl") # must be *after* oifile.jl and all oiformat*.jl
include("deprecations.jl")

end # module<|MERGE_RESOLUTION|>--- conflicted
+++ resolved
@@ -18,11 +18,7 @@
 
 using Compat
 
-<<<<<<< HEAD
-import Base: getindex, setindex!, haskey, keys, show, iterate
-=======
 import Base: getindex, setindex!, haskey, keys, show
->>>>>>> d2c780dd
 
 const Name = (isdefined(Core, :ASCIIString) ? ASCIIString : String)
 
