--- conflicted
+++ resolved
@@ -19,30 +19,18 @@
 # Conversion to real type (no-op. if already of the correct type).
 to_real(x::Cdouble) = x
 to_real(x::Array{Cdouble}) = x
-<<<<<<< HEAD
-to_real(x::Array{T}) where T<:Real = convert(Array{Cdouble}, x)
-=======
 to_real(x::Array{T}) where {T<:Real} = convert(Array{Cdouble}, x)
->>>>>>> d2c780dd
 to_real(x::Real) = convert(Cdouble, x)
 
 to_integer(x::Int) = x
 to_integer(x::Array{Int}) = x
-<<<<<<< HEAD
-to_integer(x::Array{T}) where T<:Integer  = convert(Array{Int}, x)
-=======
 to_integer(x::Array{T}) where {T<:Integer} = convert(Array{Int}, x)
->>>>>>> d2c780dd
 to_integer(x::Integer) = convert(Int, x)
 
 to_complex(x::Complex{Cdouble}) = x
 to_complex(x::Array{Complex{Cdouble}}) = x
-<<<<<<< HEAD
-to_complex(x::AbstractArray{T}) where T<:Union{Real,Complex}= convert(Array{Complex{Cdouble}}, x)
-=======
 to_complex(x::AbstractArray{T}) where {T<:Union{Real,Complex}} =
     convert(Array{Complex{Cdouble}}, x)
->>>>>>> d2c780dd
 to_complex(x::Union{Real,Complex}) = convert(Complex{Cdouble}, x)
 
 # OI-FITS files stores the following 4 different data types:
@@ -75,21 +63,6 @@
 
 is_string(::Any) = false
 is_string(::AbstractString) = true
-<<<<<<< HEAD
-is_string(::Array{T}) where T<:AbstractString = true
-
-is_integer(::Any) = false
-is_integer(::Integer) = true
-is_integer(::Array{T}) where T<:Integer = true
-
-is_real(::Any) = false
-is_real(::Real) = true
-is_real(::Array{T}) where T<:Real  = true
-
-is_complex(::Any) = false
-is_complex(::Complex) = true
-is_complex(::Array{T}) where T<:Complex = true
-=======
 is_string(::Array{T}) where {T<:AbstractString} = true
 
 is_integer(::Any) = false
@@ -103,7 +76,6 @@
 is_complex(::Any) = false
 is_complex(::Complex) = true
 is_complex(::Array{T}) where {T<:Complex} = true
->>>>>>> d2c780dd
 
 
 #################
@@ -216,15 +188,6 @@
 haskey(db::OIDataBlock, key::AbstractString) = haskey(db.contents, Symbol(key))
 keys(db::OIDataBlock) = keys(db.contents)
 
-<<<<<<< HEAD
-# OIDataBlock can be used as iterators.
-#start(db::OIDataBlock) = start(db.contents)
-#done(db::OIDataBlock, state) = done(db.contents, state)
-#next(db::OIDataBlock, state) = next(db.contents, state)
-iterate(db::OIDataBlock, state=1) = iterate(db.contents, state)
-
-=======
->>>>>>> d2c780dd
 # OIMaster stores the contents of an OI-FITS file.  Data-blocks containing
 # measurements (OI_VIS, OI_VIS2 and OI_T3) are stored into a vector and
 # thus indexed by an integer.  Named data-blocks (OI_ARRAY and
@@ -239,11 +202,7 @@
     ins::Dict{Name,OIWavelength}
     corr::Dict{Name,OICorrelation}
     function OIMaster()
-<<<<<<< HEAD
-        new(Array{OIDataBlock}(undef,0),
-=======
         new(Array{OIDataBlock}(undef, 0),
->>>>>>> d2c780dd
             false,
             nothing,
             Dict{Name,OIArray}(),
@@ -293,19 +252,11 @@
                 print(io, " with 0 spectral channels")
             elseif n == 1
                 print(io, " with 1 spectral channel at ",
-<<<<<<< HEAD
                       round(wave[1]*1e6, digits=3), " µm")
             else
                 print(io, " with ", n, " spectral channels from ",
                       round(minimum(wave)*1e6, digits=3), " µm to ",
                       round(maximum(wave)*1e6, digits=3), " µm")
-=======
-                      round(wave[1]*1e6, digits = 3), " µm")
-            else
-                print(io, " with ", n, " spectral channels from ",
-                      round(minimum(wave)*1e6, digits = 3), " µm to ",
-                      round(maximum(wave)*1e6, digits = 3), " µm")
->>>>>>> d2c780dd
             end
         end
     end
@@ -396,11 +347,7 @@
     spec::Dict{Symbol,OIFieldDef} # dictionary of field specifications
     function OIDataBlockDef(dbname::AbstractString, vect::Vector{OIFieldDef})
         spec = Dict{Symbol,OIFieldDef}()
-<<<<<<< HEAD
-        fields = Array{Symbol}(undef,length(vect))
-=======
         fields = Array{Symbol}(undef, length(vect))
->>>>>>> d2c780dd
         for j in 1:length(vect)
             entry = vect[j]
             fields[j] = entry.symb
@@ -453,18 +400,11 @@
     return (name, revn, get_def(name, revn))
 end
 
-<<<<<<< HEAD
-function add_def(dbname::AbstractString, revn::Integer, 
-    tbl::Vector{S}) where S<:AbstractString
-    if (! startswith(dbname, "OI_") || dbname != uppercase(dbname)
-        || occursin(" ",dbname))
-=======
 function add_def(dbname::AbstractString,
                  revn::Integer,
                  tbl::Vector{S}) where {S<:AbstractString}
     if (! startswith(dbname, "OI_") || dbname != uppercase(dbname)
         || occursin(" ", dbname))
->>>>>>> d2c780dd
         error("invalid data-block name: \"$dbname\"")
     end
     if revn < 1
@@ -476,11 +416,7 @@
     end
 
     fields = get(_FIELDS, dbname, Set{Symbol}())
-<<<<<<< HEAD
-    def = Array{OIFieldDef}(undef,0)
-=======
     def = Array{OIFieldDef}(undef, 0)
->>>>>>> d2c780dd
     keyword = true
     for j in 1:length(tbl)
         row = strip(tbl[j])
@@ -541,11 +477,7 @@
     if haskey(_FORMATS, dbname)
         v = _FORMATS[dbname]
     else
-<<<<<<< HEAD
-        v = Array{Union{OIDataBlockDef,Nothing}}(undef,0)
-=======
         v = Array{Union{OIDataBlockDef,Nothing}}(undef, 0)
->>>>>>> d2c780dd
         _FORMATS[dbname] = v
     end
     while revn > length(v)
@@ -561,11 +493,7 @@
     if key == "oi_revn"
         return :revn
     else
-<<<<<<< HEAD
-        return Symbol(replace(key, r"[^a-z0-9_]"=>'_'))
-=======
         return Symbol(replace(key, r"[^a-z0-9_]" => '_'))
->>>>>>> d2c780dd
     end
 end
 
@@ -711,13 +639,6 @@
 # conventions.
 fixname(name::AbstractString) = uppercase(rstrip(name))
 
-<<<<<<< HEAD
-# Make OIMaster an iterator.
-iterate(master::OIMaster, state=1) = iterate(master.all, state)
-
-function select(master::OIMaster, args::AbstractString...)
-    datablocks = Array{OIDataBlock}(undef,0)
-=======
 # OIDataBlock and OIMaster can be used as iterators.
 @static if isdefined(Base, :iterate)
     import Base: iterate
@@ -741,7 +662,6 @@
 
 function select(master::OIMaster, args::AbstractString...)
     datablocks = Array{OIDataBlock}(undef, 0)
->>>>>>> d2c780dd
     for db in master
         if get_dbname(db) ∈ args
             push!(datablocks, db)
