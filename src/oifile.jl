--- conflicted
+++ resolved
@@ -36,11 +36,7 @@
             dims[1:end-1] = dims[2:end]
             dims[end] = nrows
         end
-<<<<<<< HEAD
-        data = Array{T}(undef,dims...)
-=======
         data = Array{T}(undef, dims...)
->>>>>>> d2c780dd
         fits_read_col(ff, colnum, 1, 1, data)
         return map(rstrip, data)
     elseif T == Nothing
@@ -55,11 +51,7 @@
             # Result will be a multi-dimensional array.
             push!(dims, nrows)
         end
-<<<<<<< HEAD
-        data = Array{T}(undef,dims...)
-=======
         data = Array{T}(undef, dims...)
->>>>>>> d2c780dd
         fits_read_col(ff, colnum, 1, 1, data)
         return data
     end
